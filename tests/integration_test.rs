--- conflicted
+++ resolved
@@ -3,11 +3,8 @@
 use std::fs::File;
 use std::io::Read;
 use std::vec::Vec;
-<<<<<<< HEAD
 use std::error::Error;
-=======
 use std::thread;
->>>>>>> 2b3bca03
 use libdeflater::{Compressor, CompressionLvl, CompressionError, Decompressor, DecompressionError, CompressionLvlError};
 use flate2;
 
@@ -98,13 +95,12 @@
 }
 
 #[test]
-<<<<<<< HEAD
 fn test_decompression_error_derives_error() {
     let bd = DecompressionError::BadData;
     let _e = (&bd) as &(dyn Error);
 }
 
-=======
+#[test]
 fn test_can_send_decompressor_to_another_thread() {
     // note: this is a compile-time test: it just ensures that a
     // `Decompressor` can be sent between threads easily (i.e. that
@@ -138,7 +134,6 @@
     });
     t.join().unwrap()
 }
->>>>>>> 2b3bca03
 
 // gz decompression
 
